import functools
import signal
import threading
import os

from scientistgpt.exceptions import CodeTimeoutException


def confirm_output(prompt='DO YOU APPROVE?'):
    """
    A decorator that presents the output of a function to the user, asks for approval,
    and raises an exception if the output is not approved.

    Args:
        prompt (str): The prompt message to be presented to the user.

    Returns:
        The decorated function.
    """

    def decorator_confirm_output(func):

        @functools.wraps(func)
        def wrapper_confirm_output(*args, **kwargs):
            output = func(*args, **kwargs)
            print("-------------")
            print(output)
            while True:
                response = input(prompt + '(y/n)').lower()
                if response == 'y':
                    return output
                elif response == 'n':
                    raise ValueError("Output not approved.")
                else:
                    print("Invalid response. Please enter 'y' or 'n'.")

        return wrapper_confirm_output

    return decorator_confirm_output


<<<<<<< HEAD
# def timeout(seconds):
#     """
#     Decorator to terminate a function if runtime is too long.
#     """
#     def decorator(func):
#         def wrapper(*args, **kwargs):
#             def signal_handler(signum, frame):
#                 raise TimeoutError(f"Function {func.__name__} timed out after {seconds} seconds")
#
#             # Set the signal handler and alarm for the specified number of seconds
#             signal.signal(signal.SIGALRM, signal_handler)
#             signal.alarm(seconds)
#
#             try:
#                 # Call the function with the provided arguments
#                 result = func(*args, **kwargs)
#             finally:
#                 # Cancel the alarm when the function completes
#                 signal.alarm(0)
#
#             return result
#
#         return wrapper
#
#     return decorator


# class TimeoutError(Exception):
#     pass

=======
>>>>>>> d28531c0
def timeout(seconds):
    """
    Decorator to terminate a function if runtime is too long.
    """

    # return different decorator depending on the operating system
    if os.name == 'nt':
        return timeout_windows(seconds)
    else:
        return timeout_unix(seconds)


def timeout_unix(seconds):
    def decorator(func):
        def wrapper(*args, **kwargs):
            def signal_handler(signum, frame):
                raise CodeTimeoutException(f"Function {func.__name__} timed out after {seconds} seconds")

            # Set the signal handler and alarm for the specified number of seconds
            signal.signal(signal.SIGALRM, signal_handler)
            signal.alarm(seconds)

            try:
                # Call the function with the provided arguments
                result = func(*args, **kwargs)
            finally:
                # Cancel the alarm when the function completes
                signal.alarm(0)

            return result

        return wrapper

    return decorator


def timeout_windows(seconds):
    def decorator(func):
        def wrapper(*args, **kwargs):
            result_container = {'result': None}
            exception_container = {'exception': None}
            stop_event = threading.Event()

            def target():
                try:
                    result_container['result'] = func(*args, **kwargs)
                except Exception as e:
                    exception_container['exception'] = e
                finally:
                    stop_event.set()

            worker_thread = threading.Thread(target=target)
            worker_thread.start()
            worker_thread.join(timeout=seconds)

            if not stop_event.is_set():
                raise CodeTimeoutException(f"Function {func.__name__} timed out after {seconds} seconds")

            if exception_container['exception'] is not None:
                raise exception_container['exception']

            return result_container['result']

        return wrapper

    return decorator<|MERGE_RESOLUTION|>--- conflicted
+++ resolved
@@ -39,39 +39,6 @@
     return decorator_confirm_output
 
 
-<<<<<<< HEAD
-# def timeout(seconds):
-#     """
-#     Decorator to terminate a function if runtime is too long.
-#     """
-#     def decorator(func):
-#         def wrapper(*args, **kwargs):
-#             def signal_handler(signum, frame):
-#                 raise TimeoutError(f"Function {func.__name__} timed out after {seconds} seconds")
-#
-#             # Set the signal handler and alarm for the specified number of seconds
-#             signal.signal(signal.SIGALRM, signal_handler)
-#             signal.alarm(seconds)
-#
-#             try:
-#                 # Call the function with the provided arguments
-#                 result = func(*args, **kwargs)
-#             finally:
-#                 # Cancel the alarm when the function completes
-#                 signal.alarm(0)
-#
-#             return result
-#
-#         return wrapper
-#
-#     return decorator
-
-
-# class TimeoutError(Exception):
-#     pass
-
-=======
->>>>>>> d28531c0
 def timeout(seconds):
     """
     Decorator to terminate a function if runtime is too long.
