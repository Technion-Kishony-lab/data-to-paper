--- conflicted
+++ resolved
@@ -33,12 +33,6 @@
     return wrapped_string
 
 
-<<<<<<< HEAD
-def print_red(text: str, message_callback=None):
-    print(colorama.Fore.RED + text + colorama.Style.RESET_ALL)
-    if message_callback:
-        message_callback('Information', text)
-=======
 def colored_text(text: str, color: str, is_color: bool = True) -> str:
     return color + text + colorama.Style.RESET_ALL if is_color else text
 
@@ -49,7 +43,6 @@
 
 def print_red(text: str, **kwargs):
     print(colored_text(text, colorama.Fore.RED), **kwargs)
->>>>>>> 2fab3ea1
 
 
 def print_magenta(text: str, **kwargs):
